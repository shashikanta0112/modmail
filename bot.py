"""
MIT License

Copyright (c) 2017-2019 kyb3r

Permission is hereby granted, free of charge, to any person obtaining a copy
of this software and associated documentation files (the "Software"), to deal
in the Software without restriction, including without limitation the rights
to use, copy, modify, merge, publish, distribute, sublicense, and/or sell
copies of the Software, and to permit persons to whom the Software is
furnished to do so, subject to the following conditions:

The above copyright notice and this permission notice shall be included in all
copies or substantial portions of the Software.

THE SOFTWARE IS PROVIDED "AS IS", WITHOUT WARRANTY OF ANY KIND, EXPRESS OR
IMPLIED, INCLUDING BUT NOT LIMITED TO THE WARRANTIES OF MERCHANTABILITY,
FITNESS FOR A PARTICULAR PURPOSE AND NONINFRINGEMENT. IN NO EVENT SHALL THE
AUTHORS OR COPYRIGHT HOLDERS BE LIABLE FOR ANY CLAIM, DAMAGES OR OTHER
LIABILITY, WHETHER IN AN ACTION OF CONTRACT, TORT OR OTHERWISE, ARISING FROM,
OUT OF OR IN CONNECTION WITH THE SOFTWARE OR THE USE OR OTHER DEALINGS IN THE
SOFTWARE.
"""

__version__ = '2.9.1'

<<<<<<< HEAD
=======
import asyncio
import uvloop
import textwrap
import datetime
import os
from types import SimpleNamespace

>>>>>>> 2e42e7e3
import discord
from discord.enums import ActivityType
from discord.ext import commands
from discord.ext.commands.view import StringView

from os import listdir
from asyncio import sleep
from textwrap import dedent
from datetime import datetime
from types import SimpleNamespace

from aiohttp import ClientSession
from motor.motor_asyncio import AsyncIOMotorClient
from colorama import init, Fore, Style
from emoji import UNICODE_EMOJI

from core.clients import Github, ModmailApiClient, SelfHostedClient
from core.thread import ThreadManager
from core.config import ConfigManager
from core.changelog import ChangeLog


init()

line = Fore.BLACK + Style.BRIGHT + '-------------------------' + \
       Style.RESET_ALL


class ModmailBot(commands.Bot):

    def __init__(self):
        super().__init__(command_prefix=None)  # implemented in `get_prefix`
        self.version = __version__
        self.start_time = datetime.utcnow()
        self.threads = ThreadManager(self)
        self.session = ClientSession(loop=self.loop)
        self.config = ConfigManager(self)
        self.self_hosted = self.config.get('mongo_uri') is not None

        if self.self_hosted:
            self.db = AsyncIOMotorClient(self.config.mongo_uri).modmail_bot
            self.modmail_api = SelfHostedClient(self)
        else:
            self.modmail_api = ModmailApiClient(self)

        self.data_task = self.loop.create_task(self.data_loop())
        self.autoupdate_task = self.loop.create_task(self.autoupdate_loop())
        self._add_commands()
        self.owner = None

    async def get_prefix(self, message=None):
        return [self.prefix, f'<@{self.user.id}> ', f'<@!{self.user.id}> ']

    def _add_commands(self):
        """Adds commands automatically"""
        self.remove_command('help')

        print(line + Fore.CYAN)
        print('┌┬┐┌─┐┌┬┐┌┬┐┌─┐┬┬',
              '││││ │ │││││├─┤││',
              '┴ ┴└─┘─┴┘┴ ┴┴ ┴┴┴─┘', sep='\n')
        print(f'v{__version__}')
        print('Authors: kyb3r, fourjr' + Style.RESET_ALL)
        print(line + Fore.CYAN)

        for file in listdir('cogs'):
            if not file.endswith('.py'):
                continue
            cog = f'cogs.{file[:-3]}'
            print(f'Loading {cog}')
            self.load_extension(cog)

    async def logout(self):
        await self.session.close()
        self.data_task.cancel()
        self.autoupdate_task.cancel()
        await super().logout()

    def run(self):
        try:
            super().run(self.token)
        finally:
            print(Fore.RED + ' - Shutting down bot' + Style.RESET_ALL)
        
    @property
    def log_channel(self):
        channel_id = self.config.get('log_channel_id')
        if channel_id is not None:
            return self.get_channel(int(channel_id))
        else:
            return self.main_category.channels[0]

    @property
    def snippets(self):
        return {k: v for k, v in self.config.get('snippets', {}).items() if v}

    @property
    def aliases(self):
        return {k: v for k, v in self.config.get('aliases', {}).items() if v}

    @property
    def token(self):
        return self.config.token

    @property
    def guild_id(self):
        return int(self.config.guild_id)

    @property
    def guild(self):
        """
        The guild that the bot is serving
        (the server where users message it from)
        """
        return discord.utils.get(self.guilds, id=self.guild_id)

    @property
    def modmail_guild(self):
        """
        The guild that the bot is operating in
        (where the bot is creating threads)
        """
        modmail_guild_id = self.config.get('modmail_guild_id')
        if not modmail_guild_id:
            return self.guild
        else:
            return discord.utils.get(self.guilds, id=int(modmail_guild_id))
    
    @property
    def using_multiple_server_setup(self):
        return self.modmail_guild != self.guild

    @property
    def main_category(self):
        category_id = self.config.get('main_category_id')
        if category_id is not None:
            return discord.utils.get(self.modmail_guild.categories,
                                     id=int(category_id))

        if self.modmail_guild:
            return discord.utils.get(self.modmail_guild.categories,
                                     name='Modmail')

    @property
    def blocked_users(self):
        return self.config.get('blocked', {})

    @property
    def prefix(self):
        return self.config.get('prefix', '?')
    
    @property
    def mod_color(self):
        color = self.config.get('mod_color')
        if not color:
            return discord.Color.green()
        try:
            color = int(color.lstrip('#'), base=16)
        except ValueError:
            print('Invalid mod_color provided')
            return discord.Color.green()
        else:
            return color

    @property
    def recipient_color(self):
        color = self.config.get('recipient_color')
        if not color:
            return discord.Color.gold()
        try:
            color = int(color.lstrip('#'), base=16)
        except ValueError:
            print('Invalid recipient_color provided')
            return discord.Color.gold()
        else:
            return color

    async def on_connect(self):
        print(line)
        print(Fore.CYAN, end='')
        if not self.self_hosted:
            print('MODE: Using the Modmail API')
            print(line)
            await self.validate_api_token()
            print(line)
        else:
            print('Mode: Self-hosting logs.')
            print(line)
        print(Fore.CYAN + 'Connected to gateway.')
        
        await self.config.refresh()

        activity_type = self.config.get('activity_type')
        message = self.config.get('activity_message')

        if activity_type is not None and message:
            if activity_type == ActivityType.streaming:

                url = self.config.get('twitch_url',
                                      'https://www.twitch.tv/discord-modmail/')
            else:
                url = None

            activity = discord.Activity(type=activity_type, name=message,
                                        url=url)
            await self.change_presence(activity=activity)

    async def on_ready(self):
        """Bot startup, sets uptime."""
        print(dedent(f"""
        {line}
        {Fore.CYAN}Client ready.
        {line}
        {Fore.CYAN}Logged in as: {self.user}
        {Fore.CYAN}User ID: {self.user.id}
        {Fore.CYAN}Guild ID: {self.guild.id if self.guild else 0}
        {line}
        """).strip())

        if not self.guild:
            print(f'{Fore.RED}{Style.BRIGHT}WARNING - The GUILD_ID '
                  f'provided does not exist!{Style.RESET_ALL}')
        else:
            await self.threads.populate_cache()

        # Wait until config cache is popluated with stuff from db
        await self.config.wait_until_ready()

        closures = self.config.closures.copy()

        for recipient_id, items in closures.items():
            after = (datetime.fromisoformat(items['time']) -
                     datetime.utcnow()).total_seconds()
            if after < 0:
                after = 0
            recipient = self.get_user(int(recipient_id))

            thread = await self.threads.find(recipient=recipient)

            if not thread:
                # If the recipient is gone or channel is deleted
                self.config.closures.pop(str(recipient_id))
                await self.config.update()
                continue

            # TODO: Low priority,
            #  Retrieve messages/replies when bot is down, from history?
            self.loop.create_task(
                thread.close(
                    closer=self.get_user(items['closer_id']),
                    after=after,
                    silent=items['silent'],
                    delete_channel=items['delete_channel'],
                    message=items['message']
                )
            )

    async def process_modmail(self, message):
        """Processes messages sent to the bot."""

        ctx = SimpleNamespace(bot=self, guild=self.modmail_guild)
        converter = commands.EmojiConverter()

        blocked_emoji = self.config.get('blocked_emoji', '🚫')
        sent_emoji = self.config.get('sent_emoji', '✅')

        if blocked_emoji not in UNICODE_EMOJI:
            try:
                blocked_emoji = await converter.convert(
                    ctx, blocked_emoji.strip(':')
                )
            except commands.BadArgument:
                pass

        if sent_emoji not in UNICODE_EMOJI:
            try:
                sent_emoji = await converter.convert(
                    ctx, sent_emoji.strip(':')
                )
            except commands.BadArgument:
                pass

        if str(message.author.id) in self.blocked_users:
            reaction = blocked_emoji
        else:
            reaction = sent_emoji

        try:
            await message.add_reaction(reaction)
        except (discord.HTTPException, discord.InvalidArgument):
            pass

        blocked_em = discord.Embed(
            title='Message not sent!',
            color=discord.Color.red(),
            description='You have been blocked from using modmail.'
        )

        if str(message.author.id) in self.blocked_users:
            await message.author.send(embed=blocked_em)
        else:
            thread = await self.threads.find_or_create(message.author)
            await thread.send(message)

    async def get_context(self, message, *, cls=commands.Context):
        """
        Returns the invocation context from the message.
        Supports getting the prefix from database as well as command aliases.
        """

        view = StringView(message.content)
        ctx = cls(prefix=None, view=view, bot=self, message=message)

        if self._skip_check(message.author.id, self.user.id):
            return ctx

        prefixes = await self.get_prefix()

        invoked_prefix = discord.utils.find(view.skip_string, prefixes)
        if invoked_prefix is None:
            return ctx

        invoker = view.get_word().lower()

        # Check if there is any aliases being called.
        alias = self.config.get('aliases', {}).get(invoker)
        if alias is not None:
            ctx._alias_invoked = True
            _len = len(f'{invoked_prefix}{invoker}')
            view = StringView(f'{alias}{ctx.message.content[_len:]}')
            ctx.view = view
            invoker = view.get_word()

        ctx.invoked_with = invoker
        ctx.prefix = self.prefix  # Sane prefix (No mentions)
        ctx.command = self.all_commands.get(invoker)

        has_ai = hasattr(ctx, '_alias_invoked')
        if ctx.command is self.get_command('eval') and has_ai:
            # ctx.command.checks = None # Let anyone use the command.
            pass

        return ctx

    async def on_message(self, message):
        if message.type == discord.MessageType.pins_add and \
           message.author == self.user:
            await message.delete()

        if message.author.bot:
            return

        if isinstance(message.channel, discord.DMChannel):
            return await self.process_modmail(message)

        prefix = self.prefix

        if message.content.startswith(prefix):
            cmd = message.content[len(prefix):].strip()
            if cmd in self.snippets:
                message.content = f'{prefix}reply {self.snippets[cmd]}'

        await self.process_commands(message)
    
    async def on_guild_channel_delete(self, channel):
        if channel.guild != self.modmail_guild:
            return 

        audit_logs = self.modmail_guild.audit_logs()
        entry = await audit_logs.find(lambda e: e.target.id == channel.id)
        mod = entry.user

        if mod == self.user:
            return
        
        thread = await self.threads.find(channel=channel)
        if not thread:
            return
        
        await thread.close(closer=mod, silent=True, delete_channel=False)

    async def on_message_delete(self, message):
        """Support for deleting linked messages"""
        if message.embeds and not isinstance(message.channel,
                                             discord.DMChannel):
            message_id = str(message.embeds[0].author.url).split('/')[-1]
            if message_id.isdigit():
                thread = await self.threads.find(channel=message.channel)

                channel = thread.recipient.dm_channel

                async for msg in channel.history():
                    if msg.embeds and msg.embeds[0].author:
                        url = str(msg.embeds[0].author.url)
                        if message_id == url.split('/')[-1]:
                            return await msg.delete()

    async def on_message_edit(self, before, after):
        if before.author.bot:
            return
        if isinstance(before.channel, discord.DMChannel):
            thread = await self.threads.find(recipient=before.author)
            async for msg in thread.channel.history():
                if msg.embeds:
                    embed = msg.embeds[0]
                    matches = str(embed.author.url).split('/')
                    if matches and matches[-1] == str(before.id):
                        embed.description = after.content
                        await msg.edit(embed=embed)
                        break

    async def on_command_error(self, ctx, error):
        if isinstance(error, (commands.MissingRequiredArgument,
                              commands.UserInputError)):
            await ctx.invoke(self.get_command('help'),
                             command=str(ctx.command))
        else:
            raise error

    def overwrites(self, ctx):  # TODO: can this be static?
        """Permission overwrites for the guild."""
        overwrites = {
            ctx.guild.default_role: discord.PermissionOverwrite(
                read_messages=False
            ),
            ctx.guild.me: discord.PermissionOverwrite(
                read_messages=True
            )
        }

        for role in ctx.guild.roles:
            if role.permissions.manage_guild:
                overwrites[role] = discord.PermissionOverwrite(
                    read_messages=True
                )

        return overwrites

    async def validate_api_token(self):
        valid = True
        try:
            self.config.modmail_api_token
        except KeyError:
            print(Fore.RED + Style.BRIGHT, end='')
            print('MODMAIL_API_TOKEN not found.')
            print('Set a config variable called MODMAIL_API_TOKEN '
                  'with a token from https://dashboard.modmail.tk')
            print('If you want to self-host logs, '
                  'input a MONGO_URI config variable.')
            print('A modmail api token is not needed '
                  'if you are self-hosting logs.')
            valid = False
        else:
            valid = await self.modmail_api.validate_token()
            if not valid:
                print(Fore.RED + Style.BRIGHT, end='')
                print('Invalid MODMAIL_API_TOKEN - get one '
                      'from https://dashboard.modmail.tk')
        finally:
            if not valid:
                await self.logout()
            else:
                user = await self.modmail_api.get_user_info()
                username = user['user']['username']
                print(Style.RESET_ALL + Fore.CYAN + 'Validated token.')
                print('GitHub user: ' + username + Style.RESET_ALL)

    async def data_loop(self):
        await self.wait_until_ready()
        self.owner = (await self.application_info()).owner

        while True:
            data = {
                "owner_name": str(self.owner),
                "owner_id": self.owner.id,
                "bot_id": self.user.id,
                "bot_name": str(self.user),
                "avatar_url": self.user.avatar_url,
                "guild_id": self.guild_id,
                "guild_name": self.guild.name,
                "member_count": len(self.guild.members),
                "uptime": (datetime.utcnow() -
                           self.start_time).total_seconds(),
                "latency": f'{self.ws.latency * 1000:.4f}',
                "version": self.version,
                # TODO: change to `self_hosted`
                "selfhosted": self.self_hosted,
                "last_updated": str(datetime.utcnow())
            }

            await self.modmail_api.post_metadata(data)

            await sleep(3600)

    async def autoupdate_loop(self):
        await self.wait_until_ready()

        if self.config.get('disable_autoupdates'):
            print('Autoupdates disabled.')
            return 

        if self.self_hosted and not self.config.get('github_access_token'):
            print('Github access token not found.')
            print('Autoupdates disabled.')
            return 

        while True:
            metadata = await self.modmail_api.get_metadata()

            if metadata['latest_version'] != self.version:
                data = await self.modmail_api.update_repository()

                em = discord.Embed(color=discord.Color.green())

                commit_data = data['data']
                user = data['user']
                em.set_author(name=user['username'] + ' - Updating Bot',
                              icon_url=user['avatar_url'],
                              url=user['url'])
                em.set_footer(text=f"Updating modmail v{self.version} "
                                   f"-> v{metadata['latest_version']}")

                changelog = await ChangeLog.from_repo(self)
                latest = changelog.latest_version
                em.description = latest.description
                for name, value in latest.fields.items():
                    em.add_field(name=name, value=value)

                if commit_data:
                    message = commit_data['commit']['message']
                    html_url = commit_data["html_url"]
                    short_sha = commit_data['sha'][:6]
                    em.add_field(name='Merge Commit',
                                 value=f"[`{short_sha}`]({html_url}) "
                                       f"{message} - {user['username']}")
                    print('Updating bot.')
                    channel = self.log_channel
                    await channel.send(embed=em)

            await sleep(3600)

    async def get_latest_updates(self, limit=3):
        latest_commits = ''

        async for commit in Github(self).get_latest_commits(limit=limit):

            short_sha = commit['sha'][:6]
            html_url = commit['html_url']
            message = commit['commit']['message'].splitlines()[0]

            latest_commits += f'[`{short_sha}`]({html_url}) {message}\n'

        return latest_commits

    @property
    def uptime(self):
        now = datetime.utcnow()
        delta = now - self.start_time
        hours, remainder = divmod(int(delta.total_seconds()), 3600)
        minutes, seconds = divmod(remainder, 60)
        days, hours = divmod(hours, 24)

        fmt = '{h}h {m}m {s}s'
        if days:
            fmt = '{d}d ' + fmt

        return fmt.format(d=days, h=hours, m=minutes, s=seconds)


if __name__ == '__main__':
    uvloop.install()
    bot = ModmailBot()
    bot.run()<|MERGE_RESOLUTION|>--- conflicted
+++ resolved
@@ -24,16 +24,6 @@
 
 __version__ = '2.9.1'
 
-<<<<<<< HEAD
-=======
-import asyncio
-import uvloop
-import textwrap
-import datetime
-import os
-from types import SimpleNamespace
-
->>>>>>> 2e42e7e3
 import discord
 from discord.enums import ActivityType
 from discord.ext import commands
@@ -45,9 +35,11 @@
 from datetime import datetime
 from types import SimpleNamespace
 
+import uvloop
 from aiohttp import ClientSession
 from motor.motor_asyncio import AsyncIOMotorClient
-from colorama import init, Fore, Style
+import colorama
+from colorama import Fore, Style
 from emoji import UNICODE_EMOJI
 
 from core.clients import Github, ModmailApiClient, SelfHostedClient
@@ -56,7 +48,7 @@
 from core.changelog import ChangeLog
 
 
-init()
+colorama.init()
 
 line = Fore.BLACK + Style.BRIGHT + '-------------------------' + \
        Style.RESET_ALL

--- conflicted
+++ resolved
@@ -4,30 +4,26 @@
 The format is based on [Keep a Changelog](https://keepachangelog.com/en/1.0.0/),
 and this project adheres to [Semantic Versioning](https://semver.org/spec/v2.0.0.html).
 
-<<<<<<< HEAD
-# 2.13.6
-
-### Added
+# 2.13.7
+
+### Added
+
+- The ability to enable typing interactions. 
+
+If you want the bot to type in the thread channel if the user is also typing, add the config variable `user_typing`, the value doesnt matter, just it's presence. use `config del` to disable the functionality. The same thing in reverse is also possible, if you want the use to see the bot type when someone is typing in the thread channel add the `mod_typing` config variable. 
+
 - New `status` command, change the bot's status to `online`, `idle`, `dnd`, `invisible`, or `offline`.
   - To remove the status (change it back to default), use `status clear`.
   - This also introduces a new internal configuration variable: `status`. Possible values are `online`, `idle`, `dnd`, `invisible`, and `offline`.
+  
 ### Changed
 - The internals for `activity` has drastically changed to accommodate the new `status` command.  
-=======
-# 2.13.7
-
-### Added
-
-The ability to enable typing interactions. 
-
-If you want the bot to type in the thread channel if the user is also typing, add the config variable `user_typing`, the value doesnt matter, just it's presence. use `config del` to disable the functionality. The same thing in reverse is also possible, if you want the use to see the bot type when someone is typing in the thread channel add the `mod_typing` config variable. 
 
 # 2.13.6
 
 ### Fixed
 
 Fixed a bug in the contact command where the response message did not send.
->>>>>>> 0597e4e9
 
 # 2.13.5
 
